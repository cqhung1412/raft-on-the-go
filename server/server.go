package server

import (
	"context"
	"encoding/json"
	"fmt"
	"log"
	"net"
	"net/http"
	pb "raft-on-the-go/proto"
	raftpb "raft-on-the-go/proto"
	"raft-on-the-go/utils"
	"sync"
	"time"

	"google.golang.org/grpc"
)

type Node struct {
	pb.RaftServer

	id         string
	port       string
	peers      []string
	RaftNode   *utils.RaftNode
	grpcServer *grpc.Server
}

func (n *Node) RequestVote(ctx context.Context, req *pb.VoteRequest) (*pb.VoteResponse, error) {
	log.Printf("[%s] Term %d: Request vote", req.CandidateId, req.Term)
	response := n.RaftNode.HandleRequestVote(&utils.VoteRequest{
		Term:         int(req.Term),
		CandidateId:  req.CandidateId,
		LastLogIndex: int(req.LastLogIndex),
		LastLogTerm:  int(req.LastLogTerm),
	})
	return &pb.VoteResponse{
		Term:        int32(response.Term),
		VoteGranted: response.VoteGranted,
	}, nil
}

func (n *Node) AppendEntries(ctx context.Context, req *pb.AppendRequest) (*pb.AppendResponse, error) {
<<<<<<< HEAD
	// Validate the request term first - make sure it's the same as our current term if we're the leader
	// This prevents term inflation from incorrect client requests
	if n.RaftNode.GetState() == utils.Leader && int(req.Term) != n.RaftNode.GetCurrentTerm() {
		log.Printf("[%s] Leader received AppendEntries with incorrect term %d (current: %d), correcting",
			n.id, req.Term, n.RaftNode.GetCurrentTerm())
		req.Term = int32(n.RaftNode.GetCurrentTerm())
	}

	// Update KVStore with entries if they come from a recognized leader
=======
	// Cập nhật dữ liệu vào KVStore (lưu trữ log entries)
>>>>>>> 3b7b3f95
	if req.LeaderId != "" {
		n.RaftNode.KVStore.SyncData(req.Entries)
	}

<<<<<<< HEAD
	// Handle the append entries request through the Raft implementation
=======
>>>>>>> 3b7b3f95
	response := n.RaftNode.HandleAppendEntries(&utils.AppendRequest{
		Term:         int(req.Term),
		LeaderId:     req.LeaderId,
		PrevLogIndex: int(req.PrevLogIndex),
		PrevLogTerm:  int(req.PrevLogTerm),
		Entries:      req.Entries,
		LeaderCommit: int(req.LeaderCommit),
	})

<<<<<<< HEAD
	// If we're a leader, replicate these entries to followers
	if n.RaftNode.GetState() == utils.Leader {
		// If the request didn't include a leader ID, set it to our ID
=======
	// Nếu node này là Leader, tiến hành replicate entries tới các follower
	if n.RaftNode.GetState() == utils.Leader {
		// Nếu leader nhận được request mà LeaderId rỗng, tự gán giá trị cho nó.
>>>>>>> 3b7b3f95
		if req.LeaderId == "" {
			req.LeaderId = n.id
		}

<<<<<<< HEAD
		// Ensure the request has our correct term
		req.Term = int32(n.RaftNode.GetCurrentTerm())

		// Replicate to followers
=======
>>>>>>> 3b7b3f95
		go n.replicateEntries(req)
	}

	return &pb.AppendResponse{
		Term:      int32(response.Term),
		Success:   response.Success,
		NextIndex: int32(response.NextIndex),
	}, nil
}

<<<<<<< HEAD
// Replicate entries to all followers
func (n *Node) replicateEntries(req *pb.AppendRequest) {
	// Exit early if we're not the leader anymore
	if n.RaftNode.GetState() != utils.Leader {
		log.Printf("[%s] No longer leader, canceling replication", n.id)
		return
	}

	// We count ourselves as successful since we've already processed the entry
	successCount := 1
	responseCh := make(chan bool, len(n.peers))

	// Get latest log info
	prevLogIndex := 0
	prevLogTerm := 0
	if len(n.RaftNode.GetLog()) > 0 {
		prevLogIndex = len(n.RaftNode.GetLog())
		prevLogTerm = int(n.RaftNode.GetLog()[prevLogIndex-1].Term)
	}

	// Make sure we're using current information
	req.Term = int32(n.RaftNode.GetCurrentTerm())
	req.LeaderCommit = int32(n.RaftNode.GetCommitIndex())
	req.PrevLogIndex = int32(prevLogIndex)
	req.PrevLogTerm = int32(prevLogTerm)

	// Use a wait group to handle all the responses
	var wg sync.WaitGroup

	// Send the append entries request to each follower
=======
// Thêm phương thức replicateEntries cho Node
func (n *Node) replicateEntries(req *pb.AppendRequest) {
	var wg sync.WaitGroup
	successCount := 1 // Leader tự đếm thành công vì leader đã append entry vào log
	responseCh := make(chan bool, len(n.peers))

	// Cập nhật LeaderCommit trong request theo commitIndex hiện tại của leader
	req.LeaderCommit = int32(len(n.RaftNode.GetLog()))

	// Gửi AppendEntries tới từng follower
>>>>>>> 3b7b3f95
	for _, peer := range n.peers {
		wg.Add(1)
		go func(peer string) {
			defer wg.Done()
<<<<<<< HEAD

			// Try to connect to the follower
			conn, err := grpc.Dial(peer, grpc.WithInsecure())
=======
			conn, err := grpc.Dial("localhost:"+peer, grpc.WithInsecure())
>>>>>>> 3b7b3f95
			if err != nil {
				log.Printf("[%s] Failed to connect to follower %s: %v", n.id, peer, err)
				responseCh <- false
				return
			}
			defer conn.Close()

<<<<<<< HEAD
			// Create a client and send the request
=======
>>>>>>> 3b7b3f95
			follower := pb.NewRaftClient(conn)
			ctx, cancel := context.WithTimeout(context.Background(), 1000*time.Millisecond)
			defer cancel()

<<<<<<< HEAD
			// Keep a copy of our current term for checking later
			currentTerm := n.RaftNode.GetCurrentTerm()

=======
>>>>>>> 3b7b3f95
			resp, err := follower.AppendEntries(ctx, req)
			if err != nil {
				log.Printf("[%s] Error replicating to follower %s: %v", n.id, peer, err)
				responseCh <- false
<<<<<<< HEAD
				return
			}

			log.Printf("[%s] Follower %s responded: Term=%d, Success=%v, NextIndex=%d",
				n.id, peer, resp.Term, resp.Success, resp.NextIndex)

			// If follower has a higher term, we need to step down
			if resp.Term > int32(currentTerm) {
				log.Printf("[%s] Term %d: Follower %s has higher term %d, stepping down",
					n.id, currentTerm, peer, resp.Term)

				// Use the StepDownToFollower method instead of sending ourselves a message
				n.RaftNode.StepDownToFollower(int(resp.Term))

				// Signal that we failed the replication and return early
				responseCh <- false
				return
			}

			// Otherwise, report success or failure based on follower's response
			responseCh <- resp.Success
		}(peer)
	}

	// Wait for all the replication attempts to complete
	wg.Wait()
	close(responseCh)

	// Count successful replications
=======
			} else {
				log.Printf("[%s] Follower %s responded: Term=%d, Success=%v", n.id, peer, resp.Term, resp.Success)
				responseCh <- resp.Success
			}
		}(peer)
	}

	wg.Wait()
	close(responseCh)

>>>>>>> 3b7b3f95
	for success := range responseCh {
		if success {
			successCount++
		}
	}

<<<<<<< HEAD
	// Final check that we're still leader before updating commit index
	if n.RaftNode.GetState() != utils.Leader {
		log.Printf("[%s] No longer leader after replication, skipping commit", n.id)
		return
	}

	// If a majority of nodes (including us) succeeded, update the commit index
	if successCount > len(n.peers)/2 {
		newCommitIndex := len(n.RaftNode.GetLog())
		n.RaftNode.UpdateCommitIndex(newCommitIndex)
	} else {
		log.Printf("[%s] Failed to achieve quorum (%d/%d successful), not committing",
			n.id, successCount, len(n.peers)+1)
=======
	// Nếu đa số các node (leader + follower) thành công, cập nhật commitIndex
	if successCount > len(n.peers)/2 {
		newCommitIndex := len(n.RaftNode.GetLog())
		n.RaftNode.UpdateCommitIndex(newCommitIndex)
>>>>>>> 3b7b3f95
	}
}

// Heartbeat RPC Implementation
func (n *Node) Heartbeat(ctx context.Context, req *pb.HeartbeatRequest) (*pb.HeartbeatResponse, error) {
<<<<<<< HEAD
	// Only log if the node has been initialized (has a non-zero lastLeaderContact time)
	if !n.RaftNode.IsInitialized() {
		// Don't log during initialization period
	} else {
		log.Printf("[%s] Term %d: Received heartbeat from Leader %s ", n.id, req.Term, req.LeaderId)
	}

	// Process the heartbeat through the Raft node
	response, err := n.RaftNode.ReceiveHeartbeat(req)
=======
	log.Printf("[%s] Term %d: Received heartbeat from Leader %s ", n.id, req.Term, req.LeaderId)
>>>>>>> 3b7b3f95

	if err == nil && response.NeedsSync && n.RaftNode.IsInitialized() {
		log.Printf("[%s] Term %d: Node needs log synchronization with Leader %s", n.id, req.Term, req.LeaderId)
	}

	return response, err
}

// NewNode creates a new Node instance with the specified identifier, port, and peer addresses.
// It also initializes the underlying Raft consensus mechanism by creating a new RaftNode with the provided id and peers.
func NewNode(id, port string, peers []string) *Node {
	return &Node{
		id:       id,
		port:     port,
		peers:    peers,
		RaftNode: utils.NewRaftNode(id, peers),
	}
}

<<<<<<< HEAD
// InitializeRaftNode prepares the Raft node for election by starting its election timer.
// This should be called after all nodes are created to ensure proper synchronization.
func (n *Node) InitializeRaftNode() {
	log.Printf("[%s] Initializing Raft node", n.id)
	n.RaftNode.InitializeNode()
}

// Start initializes and runs the gRPC server
=======
// Start chạy gRPC server
>>>>>>> 3b7b3f95
func (n *Node) Start() {
	lis, err := net.Listen("tcp", ":"+n.port)
	if err != nil {
		log.Fatalf("%s failed to listen: %v", n.id, err)
	}

	grpcServer := grpc.NewServer()
	pb.RegisterRaftServer(grpcServer, n)
	n.grpcServer = grpcServer

	fmt.Printf("[%s] Running on port %s\n", n.id, n.port)
	if err := grpcServer.Serve(lis); err != nil {
		log.Fatalf("%s failed to serve: %v", n.id, err)
	}
}

<<<<<<< HEAD
// inspectHandler returns node information in JSON format
=======
// inspectHandler trả về thông tin node ở định dạng JSON
>>>>>>> 3b7b3f95
func (n *Node) inspectHandler(w http.ResponseWriter, r *http.Request) {
	data := map[string]interface{}{
		"node_id":      n.id,
		"current_term": n.RaftNode.GetCurrentTerm(),
		"state":        n.RaftNode.GetState().StateString(),
		"log_entries":  n.RaftNode.GetLog(),
		"commit_index": n.RaftNode.GetCommitIndex(),
		"last_applied": n.RaftNode.GetLastApply(),
		"kv_store":     n.RaftNode.KVStore.GetStore(),
	}
	w.Header().Set("Content-Type", "application/json")
	json.NewEncoder(w).Encode(data)
}

<<<<<<< HEAD
// shutdownHandler gracefully shuts down the node
=======
>>>>>>> 3b7b3f95
func (n *Node) shutdownHandler(w http.ResponseWriter, r *http.Request) {
	if r.Method != http.MethodPost {
		http.Error(w, "Invalid request method", http.StatusMethodNotAllowed)
		return
	}

	data := map[string]string{"message": "Unable to shutdown server"}
	w.Header().Set("Content-Type", "application/json")

	log.Printf("Initiating graceful shutdown for %s %s...", n.RaftNode.GetState().StateString(), n.id)
	timer := time.AfterFunc(10*time.Second, func() {
		log.Println("Server could not stop gracefully in time. Performing force shutdown.")
		n.grpcServer.Stop()
		data["message"] = "Server stopped forcefully"
	})
	defer timer.Stop()

	n.RaftNode.Shutdown()
	n.grpcServer.GracefulStop()
	log.Println("Server stopped gracefully.")
	data["message"] = "Server stopped gracefully"

	json.NewEncoder(w).Encode(data)
}

<<<<<<< HEAD
// appendEntryHandler handles HTTP requests to append an entry
=======
>>>>>>> 3b7b3f95
func (n *Node) appendEntryHandler(w http.ResponseWriter, r *http.Request) {
	if r.Method != http.MethodPost {
		http.Error(w, "Invalid request method", http.StatusMethodNotAllowed)
		return
	}

<<<<<<< HEAD
	// Check if this node is a leader before doing anything else
	if n.RaftNode.GetState() != utils.Leader {
		log.Printf("[%s] Rejecting append request - not a leader", n.id)
		http.Error(w, "Node is not a leader", http.StatusForbidden)
		return
	}

	// Parse the request body
=======
>>>>>>> 3b7b3f95
	var req pb.AppendRequest
	if err := json.NewDecoder(r.Body).Decode(&req); err != nil {
		http.Error(w, "Invalid request body", http.StatusBadRequest)
		return
	}

<<<<<<< HEAD
	// IMPORTANT: Always use the leader's current term, ignoring any term in the client request
	currentTerm := n.RaftNode.GetCurrentTerm()
	
	// Log the request for debugging
	log.Printf("[%s] HTTP append request received with %d entries, using leader term %d", 
		n.id, len(req.Entries), currentTerm)

	// Get log info for prevLogIndex and prevLogTerm
	prevLogIndex := 0
	prevLogTerm := 0
	if len(n.RaftNode.GetLog()) > 0 {
		prevLogIndex = len(n.RaftNode.GetLog())
		prevLogTerm = int(n.RaftNode.GetLog()[prevLogIndex-1].Term)
	}

	// Create a clean AppendRequest with current leader state
	appendReq := &raftpb.AppendRequest{
		Term:         int32(currentTerm),        // Always use leader's current term
		LeaderId:     n.id,                      // Set correct leader ID
		PrevLogIndex: int32(prevLogIndex),
		PrevLogTerm:  int32(prevLogTerm),
		Entries:      req.Entries,               // Keep client's entries
		LeaderCommit: int32(n.RaftNode.GetCommitIndex()),
	}

	// Process through normal append entries path
	ctx := context.Background()
	response, _ := n.AppendEntries(ctx, appendReq)

	// Return the response
	w.Header().Set("Content-Type", "application/json")
	json.NewEncoder(w).Encode(&pb.AppendResponse{
		Term:      int32(response.Term),
		Success:   response.Success,
		NextIndex: response.NextIndex,
	})
}

// StartHTTP runs an HTTP server on the given port for node inspection and control
=======
	if n.RaftNode.GetState() != utils.Leader {
		http.Error(w, "Node is not a leader", http.StatusForbidden)
		return
	}

	ctx := context.Background()
	response, _ := n.AppendEntries(ctx, &raftpb.AppendRequest{
		Term:         int32(n.RaftNode.GetCurrentTerm()),
		LeaderId:     n.id,
		Entries:      req.Entries,
		LeaderCommit: int32(n.RaftNode.GetCommitIndex()),
	})

	w.Header().Set("Content-Type", "application/json")
	json.NewEncoder(w).Encode(&pb.AppendResponse{
		Term:    int32(response.Term),
		Success: response.Success,
	})
}

// StartHTTP chạy một HTTP server trên cổng được cung cấp, phục vụ endpoint /inspect
>>>>>>> 3b7b3f95
func (n *Node) StartHTTP(httpPort string) {
	mux := http.NewServeMux()
	mux.HandleFunc("/inspect", n.inspectHandler)
	mux.HandleFunc("/shutdown", n.shutdownHandler)
	mux.HandleFunc("/append", n.appendEntryHandler)
	log.Printf("[%s] HTTP inspect endpoint running on port %s", n.id, httpPort)
	if err := http.ListenAndServe(":"+httpPort, mux); err != nil {
		log.Fatalf("[%s] HTTP server error: %v", n.id, err)
	}
}<|MERGE_RESOLUTION|>--- conflicted
+++ resolved
@@ -41,7 +41,6 @@
 }
 
 func (n *Node) AppendEntries(ctx context.Context, req *pb.AppendRequest) (*pb.AppendResponse, error) {
-<<<<<<< HEAD
 	// Validate the request term first - make sure it's the same as our current term if we're the leader
 	// This prevents term inflation from incorrect client requests
 	if n.RaftNode.GetState() == utils.Leader && int(req.Term) != n.RaftNode.GetCurrentTerm() {
@@ -51,17 +50,11 @@
 	}
 
 	// Update KVStore with entries if they come from a recognized leader
-=======
-	// Cập nhật dữ liệu vào KVStore (lưu trữ log entries)
->>>>>>> 3b7b3f95
 	if req.LeaderId != "" {
 		n.RaftNode.KVStore.SyncData(req.Entries)
 	}
 
-<<<<<<< HEAD
 	// Handle the append entries request through the Raft implementation
-=======
->>>>>>> 3b7b3f95
 	response := n.RaftNode.HandleAppendEntries(&utils.AppendRequest{
 		Term:         int(req.Term),
 		LeaderId:     req.LeaderId,
@@ -71,26 +64,17 @@
 		LeaderCommit: int(req.LeaderCommit),
 	})
 
-<<<<<<< HEAD
 	// If we're a leader, replicate these entries to followers
 	if n.RaftNode.GetState() == utils.Leader {
 		// If the request didn't include a leader ID, set it to our ID
-=======
-	// Nếu node này là Leader, tiến hành replicate entries tới các follower
-	if n.RaftNode.GetState() == utils.Leader {
-		// Nếu leader nhận được request mà LeaderId rỗng, tự gán giá trị cho nó.
->>>>>>> 3b7b3f95
 		if req.LeaderId == "" {
 			req.LeaderId = n.id
 		}
 
-<<<<<<< HEAD
 		// Ensure the request has our correct term
 		req.Term = int32(n.RaftNode.GetCurrentTerm())
 
 		// Replicate to followers
-=======
->>>>>>> 3b7b3f95
 		go n.replicateEntries(req)
 	}
 
@@ -101,7 +85,6 @@
 	}, nil
 }
 
-<<<<<<< HEAD
 // Replicate entries to all followers
 func (n *Node) replicateEntries(req *pb.AppendRequest) {
 	// Exit early if we're not the leader anymore
@@ -132,29 +115,13 @@
 	var wg sync.WaitGroup
 
 	// Send the append entries request to each follower
-=======
-// Thêm phương thức replicateEntries cho Node
-func (n *Node) replicateEntries(req *pb.AppendRequest) {
-	var wg sync.WaitGroup
-	successCount := 1 // Leader tự đếm thành công vì leader đã append entry vào log
-	responseCh := make(chan bool, len(n.peers))
-
-	// Cập nhật LeaderCommit trong request theo commitIndex hiện tại của leader
-	req.LeaderCommit = int32(len(n.RaftNode.GetLog()))
-
-	// Gửi AppendEntries tới từng follower
->>>>>>> 3b7b3f95
 	for _, peer := range n.peers {
 		wg.Add(1)
 		go func(peer string) {
 			defer wg.Done()
-<<<<<<< HEAD
 
 			// Try to connect to the follower
 			conn, err := grpc.Dial(peer, grpc.WithInsecure())
-=======
-			conn, err := grpc.Dial("localhost:"+peer, grpc.WithInsecure())
->>>>>>> 3b7b3f95
 			if err != nil {
 				log.Printf("[%s] Failed to connect to follower %s: %v", n.id, peer, err)
 				responseCh <- false
@@ -162,25 +129,18 @@
 			}
 			defer conn.Close()
 
-<<<<<<< HEAD
 			// Create a client and send the request
-=======
->>>>>>> 3b7b3f95
 			follower := pb.NewRaftClient(conn)
 			ctx, cancel := context.WithTimeout(context.Background(), 1000*time.Millisecond)
 			defer cancel()
 
-<<<<<<< HEAD
 			// Keep a copy of our current term for checking later
 			currentTerm := n.RaftNode.GetCurrentTerm()
 
-=======
->>>>>>> 3b7b3f95
 			resp, err := follower.AppendEntries(ctx, req)
 			if err != nil {
 				log.Printf("[%s] Error replicating to follower %s: %v", n.id, peer, err)
 				responseCh <- false
-<<<<<<< HEAD
 				return
 			}
 
@@ -210,25 +170,12 @@
 	close(responseCh)
 
 	// Count successful replications
-=======
-			} else {
-				log.Printf("[%s] Follower %s responded: Term=%d, Success=%v", n.id, peer, resp.Term, resp.Success)
-				responseCh <- resp.Success
-			}
-		}(peer)
-	}
-
-	wg.Wait()
-	close(responseCh)
-
->>>>>>> 3b7b3f95
 	for success := range responseCh {
 		if success {
 			successCount++
 		}
 	}
 
-<<<<<<< HEAD
 	// Final check that we're still leader before updating commit index
 	if n.RaftNode.GetState() != utils.Leader {
 		log.Printf("[%s] No longer leader after replication, skipping commit", n.id)
@@ -242,18 +189,11 @@
 	} else {
 		log.Printf("[%s] Failed to achieve quorum (%d/%d successful), not committing",
 			n.id, successCount, len(n.peers)+1)
-=======
-	// Nếu đa số các node (leader + follower) thành công, cập nhật commitIndex
-	if successCount > len(n.peers)/2 {
-		newCommitIndex := len(n.RaftNode.GetLog())
-		n.RaftNode.UpdateCommitIndex(newCommitIndex)
->>>>>>> 3b7b3f95
 	}
 }
 
 // Heartbeat RPC Implementation
 func (n *Node) Heartbeat(ctx context.Context, req *pb.HeartbeatRequest) (*pb.HeartbeatResponse, error) {
-<<<<<<< HEAD
 	// Only log if the node has been initialized (has a non-zero lastLeaderContact time)
 	if !n.RaftNode.IsInitialized() {
 		// Don't log during initialization period
@@ -263,9 +203,6 @@
 
 	// Process the heartbeat through the Raft node
 	response, err := n.RaftNode.ReceiveHeartbeat(req)
-=======
-	log.Printf("[%s] Term %d: Received heartbeat from Leader %s ", n.id, req.Term, req.LeaderId)
->>>>>>> 3b7b3f95
 
 	if err == nil && response.NeedsSync && n.RaftNode.IsInitialized() {
 		log.Printf("[%s] Term %d: Node needs log synchronization with Leader %s", n.id, req.Term, req.LeaderId)
@@ -285,7 +222,6 @@
 	}
 }
 
-<<<<<<< HEAD
 // InitializeRaftNode prepares the Raft node for election by starting its election timer.
 // This should be called after all nodes are created to ensure proper synchronization.
 func (n *Node) InitializeRaftNode() {
@@ -294,9 +230,6 @@
 }
 
 // Start initializes and runs the gRPC server
-=======
-// Start chạy gRPC server
->>>>>>> 3b7b3f95
 func (n *Node) Start() {
 	lis, err := net.Listen("tcp", ":"+n.port)
 	if err != nil {
@@ -313,11 +246,7 @@
 	}
 }
 
-<<<<<<< HEAD
 // inspectHandler returns node information in JSON format
-=======
-// inspectHandler trả về thông tin node ở định dạng JSON
->>>>>>> 3b7b3f95
 func (n *Node) inspectHandler(w http.ResponseWriter, r *http.Request) {
 	data := map[string]interface{}{
 		"node_id":      n.id,
@@ -332,10 +261,7 @@
 	json.NewEncoder(w).Encode(data)
 }
 
-<<<<<<< HEAD
 // shutdownHandler gracefully shuts down the node
-=======
->>>>>>> 3b7b3f95
 func (n *Node) shutdownHandler(w http.ResponseWriter, r *http.Request) {
 	if r.Method != http.MethodPost {
 		http.Error(w, "Invalid request method", http.StatusMethodNotAllowed)
@@ -361,17 +287,13 @@
 	json.NewEncoder(w).Encode(data)
 }
 
-<<<<<<< HEAD
 // appendEntryHandler handles HTTP requests to append an entry
-=======
->>>>>>> 3b7b3f95
 func (n *Node) appendEntryHandler(w http.ResponseWriter, r *http.Request) {
 	if r.Method != http.MethodPost {
 		http.Error(w, "Invalid request method", http.StatusMethodNotAllowed)
 		return
 	}
 
-<<<<<<< HEAD
 	// Check if this node is a leader before doing anything else
 	if n.RaftNode.GetState() != utils.Leader {
 		log.Printf("[%s] Rejecting append request - not a leader", n.id)
@@ -380,15 +302,12 @@
 	}
 
 	// Parse the request body
-=======
->>>>>>> 3b7b3f95
 	var req pb.AppendRequest
 	if err := json.NewDecoder(r.Body).Decode(&req); err != nil {
 		http.Error(w, "Invalid request body", http.StatusBadRequest)
 		return
 	}
 
-<<<<<<< HEAD
 	// IMPORTANT: Always use the leader's current term, ignoring any term in the client request
 	currentTerm := n.RaftNode.GetCurrentTerm()
 	
@@ -428,29 +347,6 @@
 }
 
 // StartHTTP runs an HTTP server on the given port for node inspection and control
-=======
-	if n.RaftNode.GetState() != utils.Leader {
-		http.Error(w, "Node is not a leader", http.StatusForbidden)
-		return
-	}
-
-	ctx := context.Background()
-	response, _ := n.AppendEntries(ctx, &raftpb.AppendRequest{
-		Term:         int32(n.RaftNode.GetCurrentTerm()),
-		LeaderId:     n.id,
-		Entries:      req.Entries,
-		LeaderCommit: int32(n.RaftNode.GetCommitIndex()),
-	})
-
-	w.Header().Set("Content-Type", "application/json")
-	json.NewEncoder(w).Encode(&pb.AppendResponse{
-		Term:    int32(response.Term),
-		Success: response.Success,
-	})
-}
-
-// StartHTTP chạy một HTTP server trên cổng được cung cấp, phục vụ endpoint /inspect
->>>>>>> 3b7b3f95
 func (n *Node) StartHTTP(httpPort string) {
 	mux := http.NewServeMux()
 	mux.HandleFunc("/inspect", n.inspectHandler)
