--- conflicted
+++ resolved
@@ -13,7 +13,6 @@
 )
 
 const (
-<<<<<<< HEAD
 	HeartbeatInterval  = 500 * time.Millisecond  // Increased frequency for faster detection
 	MinElectionTimeout = 1500 * time.Millisecond // Reduced for faster leader election in Docker
 	MaxElectionTimeout = 3000 * time.Millisecond // Reduced for faster leader election in Docker
@@ -22,11 +21,6 @@
 	LeaderStabilityTimeout = 10000 * time.Millisecond // Don't start elections if we've seen a leader recently (increased to 10s)
 	PostPartitionStability = 15000 * time.Millisecond // Additional stability period after reconnection
 	MaxTermGrowthRate      = 2                        // Maximum number of terms a node can grow above cluster
-=======
-	HeartbeatInterval  = 1000 * time.Millisecond
-	MinElectionTimeout = 3000 * time.Millisecond
-	MaxElectionTimeout = 5000 * time.Millisecond
->>>>>>> 3b7b3f95
 )
 
 type State int
@@ -39,7 +33,6 @@
 
 type RaftNode struct {
 	pb.UnimplementedRaftServer
-<<<<<<< HEAD
 	mu                  sync.Mutex
 	id                  string
 	peers               []string
@@ -66,23 +59,6 @@
 	nextIndex  map[string]int // For each peer, index of the next log entry to send
 	matchIndex map[string]int // For each peer, index of highest log entry known to be replicated
 	leaderID   string         // ID of the current leader (empty if unknown)
-=======
-	mu             sync.Mutex
-	id             string
-	peers          []string
-	currentTerm    int
-	votedFor       string
-	state          State
-	electionTimer  *time.Timer
-	heartbeatTimer *time.Timer
-	grpcServer     *grpc.Server
-	KVStore        *KVStore
-	log            []*pb.LogEntry
-	commitIndex    int
-	lastApplied    int
-	votesReceived  int
-	shutdownCh     chan struct{}
->>>>>>> 3b7b3f95
 }
 
 type VoteRequest struct {
@@ -100,11 +76,8 @@
 type AppendRequest struct {
 	Term         int
 	LeaderId     string
-<<<<<<< HEAD
 	PrevLogIndex int
 	PrevLogTerm  int
-=======
->>>>>>> 3b7b3f95
 	Entries      []*pb.LogEntry
 	LeaderCommit int
 }
@@ -120,7 +93,6 @@
 // The function also resets the election timer and initializes the commit index, vote count, and shutdown channel for graceful termination.
 func NewRaftNode(id string, peers []string) *RaftNode {
 	rn := &RaftNode{
-<<<<<<< HEAD
 		id:                  id,
 		peers:               peers,
 		currentTerm:         0,
@@ -142,19 +114,6 @@
 		lastLeaderContact:   time.Time{}, // Initialize to zero time to indicate no leader contact yet
 		lastReconnection:    time.Time{}, // Zero time initially (no reconnection yet)
 		stableLeader:        false,
-=======
-		id:            id,
-		peers:         peers,
-		currentTerm:   0,
-		votedFor:      "",
-		state:         State(Follower),
-		grpcServer:    grpc.NewServer(),
-		KVStore:       NewKVStore(),
-		log:           []*pb.LogEntry{},
-		commitIndex:   0,
-		votesReceived: 0,
-		shutdownCh:    make(chan struct{}),
->>>>>>> 3b7b3f95
 	}
 	// Don't start the election timer immediately - it will be started explicitly
 	return rn
@@ -276,7 +235,6 @@
 	rn.mu.Lock()
 	defer rn.mu.Unlock()
 
-<<<<<<< HEAD
 	networkReconnected := false
 
 	if previousReachablePeers > 0 && reachablePeers > previousReachablePeers &&
@@ -457,13 +415,6 @@
 
 	// Record the pre-election term for possible rollback
 	// oldTerm := rn.currentTerm
-=======
-	rn.state = Candidate
-	rn.currentTerm++
-	rn.votedFor = rn.id // Vote its self
-	votes := 1
-	log.Printf("[%s] Term %d: Initialized, waiting for election timeout...", rn.id, rn.currentTerm)
->>>>>>> 3b7b3f95
 
 	// Proceed with election - clear any existing leader ID
 	rn.leaderID = ""
@@ -618,18 +569,14 @@
 			conn, err := grpc.Dial(peer, grpc.WithInsecure())
 			if err != nil {
 				log.Printf("[%s] Failed to connect to %s: %v", rn.id, peer, err)
-<<<<<<< HEAD
 
 				// Count as not granted
 				votesCh <- false
-=======
->>>>>>> 3b7b3f95
 				return
 			}
 			defer conn.Close()
 
 			client := pb.NewRaftClient(conn)
-<<<<<<< HEAD
 			ctx, cancel := context.WithTimeout(context.Background(), 500*time.Millisecond)
 			defer cancel()
 
@@ -650,34 +597,18 @@
 
 			// If term received is higher than ours, revert to follower
 			if resp.Term > int32(currentTerm) {
-=======
-			ctx, cancel := context.WithTimeout(context.Background(), 1000*time.Millisecond)
-			defer cancel()
-
-			req := &pb.VoteRequest{CandidateId: rn.id, Term: int32(rn.currentTerm)}
-			resp, err := client.RequestVote(ctx, req)
-
-			if err == nil && resp.VoteGranted {
->>>>>>> 3b7b3f95
 				rn.mu.Lock()
 				if rn.currentTerm < int(resp.Term) {
 					rn.currentTerm = int(resp.Term)
 					rn.state = Follower
 					rn.votedFor = ""
 
-<<<<<<< HEAD
 					// Update last leader contact time when we hear about higher terms
 					rn.lastLeaderContact = time.Now()
 
 					rn.resetElectionTimer()
 					log.Printf("[%s] Term %d: Discovered higher term %d, reverting to Follower",
 						rn.id, currentTerm, resp.Term)
-=======
-				if rn.state == Candidate && votes > len(rn.peers)/2 {
-					rn.state = Leader
-					rn.resetHeartbeatTimer()
-					log.Printf("[%s] Term %d: Received majority votes, becoming Leader", rn.id, rn.currentTerm)
->>>>>>> 3b7b3f95
 				}
 				rn.mu.Unlock()
 			}
@@ -716,19 +647,14 @@
 
 			conn, err := grpc.Dial(peer, grpc.WithInsecure())
 			if err != nil {
-<<<<<<< HEAD
 				log.Printf("[%s] Term %d: Failed to connect to %s for heartbeat: %v",
 					rn.id, currentTerm, peer, err)
 				responses <- false
 				return
-=======
-				log.Printf("[%s] Term %d: Failed to send heartbeat to %s: %v", rn.id, rn.currentTerm, peer, err)
->>>>>>> 3b7b3f95
 			}
 			defer conn.Close()
 
 			client := pb.NewRaftClient(conn)
-<<<<<<< HEAD
 			ctx, cancel := context.WithTimeout(context.Background(), 500*time.Millisecond)
 			defer cancel()
 
@@ -802,16 +728,6 @@
 
 				// Send AppendEntries RPC to sync logs
 				go rn.sendAppendEntriesToPeer(peer, appendReq)
-=======
-			ctx, cancel := context.WithTimeout(context.Background(), 1000*time.Millisecond)
-			defer cancel()
-
-			_, err = client.Heartbeat(ctx, &pb.HeartbeatRequest{LeaderId: rn.id, Term: int32(rn.currentTerm)})
-			if err != nil {
-				log.Printf("[%s] Term %d: Tried and failed to send heartbeat to %s: %v", rn.id, rn.currentTerm, peer, err)
-			} else {
-				// log.Printf("[%s] Term %d: Sent heartbeat to %s", rn.id, rn.currentTerm, peer)
->>>>>>> 3b7b3f95
 			}
 
 			responses <- true
@@ -854,7 +770,6 @@
 	rn.mu.Unlock()
 }
 
-<<<<<<< HEAD
 // Helper method to send AppendEntries to a specific peer for log replication
 func (rn *RaftNode) sendAppendEntriesToPeer(peer string, req *pb.AppendRequest) {
 	conn, err := grpc.Dial(peer, grpc.WithInsecure())
@@ -875,9 +790,6 @@
 	}
 
 	// Handle the response
-=======
-func (rn *RaftNode) ReceiveHeartbeat(req *pb.HeartbeatRequest) (*pb.HeartbeatResponse, error) {
->>>>>>> 3b7b3f95
 	rn.mu.Lock()
 	defer rn.mu.Unlock()
 
@@ -986,13 +898,9 @@
 
 	// If the leader's term is less than ours, reject heartbeat
 	if req.Term < int32(rn.currentTerm) {
-<<<<<<< HEAD
 		log.Printf("[%s] Term %d: Rejected heartbeat from %s (term %d < our term %d)",
 			rn.id, rn.currentTerm, req.LeaderId, req.Term, rn.currentTerm)
 		return response, nil
-=======
-		return &pb.HeartbeatResponse{Success: false}, nil
->>>>>>> 3b7b3f95
 	}
 
 	// If this is the first heartbeat after a long silence, it might indicate reconnection
@@ -1016,7 +924,6 @@
 		rn.state = Follower
 		rn.votedFor = ""
 	}
-<<<<<<< HEAD
 
 	// Valid heartbeat received - update leader contact time only if node is initialized
 	// If not initialized, we want to preserve the zero time value
@@ -1063,17 +970,12 @@
 	}
 
 	return response, nil
-=======
-	rn.resetElectionTimer() // Reset election timer upon receiving valid heartbeat
-	return &pb.HeartbeatResponse{Success: true}, nil
->>>>>>> 3b7b3f95
 }
 
 func (rn *RaftNode) HandleRequestVote(req *VoteRequest) *VoteResponse {
 	rn.mu.Lock()
 	defer rn.mu.Unlock()
 
-<<<<<<< HEAD
 	// Always include our current term in the response
 	response := &VoteResponse{
 		Term:        rn.currentTerm,
@@ -1095,9 +997,6 @@
 		// Reset failed election count when we see a higher term
 		rn.failedElections = 0
 
-=======
-	if req.Term >= rn.currentTerm {
->>>>>>> 3b7b3f95
 		rn.currentTerm = req.Term
 		rn.votedFor = ""
 		rn.state = Follower
@@ -1153,7 +1052,6 @@
 		}
 	}
 
-<<<<<<< HEAD
 	// Vote logic: Check if we haven't voted yet or already voted for this candidate,
 	// AND if the candidate's log is at least as up-to-date as ours
 	if (rn.votedFor == "" || rn.votedFor == req.CandidateId) && upToDate {
@@ -1171,20 +1069,11 @@
 			return response
 		}
 
-=======
-	voteGranted := false
-	if (rn.votedFor == "" || rn.votedFor == req.CandidateId) && req.Term >= rn.currentTerm {
->>>>>>> 3b7b3f95
 		rn.votedFor = req.CandidateId
 		response.VoteGranted = true
 
 		// Reset election timer when granting a vote
 		rn.resetElectionTimer()
-<<<<<<< HEAD
-=======
-		log.Printf("[%s] Term %d: voted for %s", rn.id, req.Term, req.CandidateId)
-	}
->>>>>>> 3b7b3f95
 
 		log.Printf("[%s] Term %d: Granted vote to %s", rn.id, rn.currentTerm, req.CandidateId)
 	} else if !upToDate {
@@ -1202,7 +1091,6 @@
 	rn.mu.Lock()
 	defer rn.mu.Unlock()
 
-<<<<<<< HEAD
 	response := &AppendResponse{
 		Term:      rn.currentTerm,
 		Success:   false,
@@ -1210,9 +1098,6 @@
 	}
 
 	// If leader's term is less than ours, reject the request
-=======
-	// Nếu term của leader thấp hơn, từ chối yêu cầu
->>>>>>> 3b7b3f95
 	if req.Term < rn.currentTerm {
 		log.Printf("[%s] Term %d: Rejecting AppendEntries from leader %s with lesser term %d",
 			rn.id, rn.currentTerm, req.LeaderId, req.Term)
@@ -1232,7 +1117,6 @@
 		}
 	}
 
-<<<<<<< HEAD
 	// If leader's term is greater than ours, update our term
 	if req.Term > rn.currentTerm {
 		log.Printf("[%s] Term %d: Discovered higher term %d from AppendEntries, updating term",
@@ -1342,55 +1226,12 @@
 	}
 
 	// Update commit index if leader's commit index is higher
-=======
-	// Nếu node không phải là Leader, tức là đang ở trạng thái Follower,
-	// và nếu LeaderId trong request không khớp với leader đã được công nhận (hoặc rỗng),
-	// ta từ chối yêu cầu.
-	// Ở ví dụ này, chúng ta giả sử rằng follower chỉ chấp nhận nếu nó tự nhận mình là follower của leader.
-	// Nếu nó nhận yêu cầu AppendEntries trong trạng thái Follower từ nguồn không xác định, trả về false.
-	if rn.state != Leader {
-		// Ở một hệ thống Raft hoàn chỉnh, follower sẽ chấp nhận các AppendEntries từ leader hợp lệ
-		// và cập nhật lại leader hiện tại. Tuy nhiên, nếu nhận được request từ một nguồn khác
-		// (ví dụ, từ client gửi trực tiếp), LeaderId có thể không hợp lệ.
-		// Ở đây, nếu LeaderId rỗng hoặc không khớp (nếu bạn có lưu leader hiện tại), thì từ chối.
-		if req.LeaderId == "" /* || req.LeaderId != rn.leaderID (nếu bạn lưu thông tin leader) */ {
-			log.Printf("[%s] Term %d: Rejecting AppendEntries from invalid source (LeaderId='%s')", rn.id, rn.currentTerm, req.LeaderId)
-			return &AppendResponse{
-				Term:    rn.currentTerm,
-				Success: false,
-			}
-		}
-	}
-
-	// Nếu term của leader cao hơn, cập nhật term và ghi lại log mới
-	if req.Term > rn.currentTerm {
-		rn.currentTerm = req.Term
-		rn.state = Follower
-		rn.votedFor = ""
-	}
-
-	log.Printf("[%s] Term %d: Received AppendEntries from Leader %s", rn.id, rn.currentTerm, req.LeaderId)
-
-	// Tạo log entry cho mỗi command và append vào log
-	for _, cmd := range req.Entries {
-		entry := &pb.LogEntry{
-			Index:   int32(len(rn.log) + 1), // Có thể sử dụng commitIndex + 1 hoặc len(rn.log)+1
-			Term:    int32(rn.currentTerm),
-			Command: cmd.Command,
-		}
-		rn.log = append(rn.log, entry)
-		log.Printf("[%s] Term %d: Apply command: %v - at index %d", rn.id, rn.currentTerm, entry.Command, entry.Index)
-	}
-
-	// Cập nhật commitIndex nếu LeaderCommit (gửi từ leader) cao hơn commitIndex hiện tại của follower
->>>>>>> 3b7b3f95
 	if int(req.LeaderCommit) > rn.commitIndex {
 		newCommitIndex := int(req.LeaderCommit)
 		if newCommitIndex > len(rn.log) {
 			newCommitIndex = len(rn.log)
 		}
 		rn.updateCommitIndexInternal(newCommitIndex)
-<<<<<<< HEAD
 	}
 
 	// Update the response to indicate success
@@ -1565,8 +1406,6 @@
 		return "Leader"
 	default:
 		return "Unknown"
-=======
->>>>>>> 3b7b3f95
 	}
 }
 
@@ -1578,8 +1417,8 @@
 	if rn.heartbeatTimer != nil {
 		rn.heartbeatTimer.Stop()
 	}
-<<<<<<< HEAD
-=======
+	rn.grpcServer.GracefulStop()
+	log.Printf("[%s] Raft node shutdown complete", rn.id)
 }
 
 // UpdateCommitIndex là phiên bản exported, tự lock mutex
@@ -1668,7 +1507,6 @@
 	if rn.heartbeatTimer != nil {
 		rn.heartbeatTimer.Stop()
 	}
->>>>>>> 3b7b3f95
 	rn.grpcServer.GracefulStop()
 	log.Printf("[%s] Raft node shutdown complete", rn.id)
 }